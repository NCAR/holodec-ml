path_data: "/glade/p/cisl/aiml/ai4ess_hackathon/holodec/"
<<<<<<< HEAD
path_save: "/glade/p/cisl/aiml/holodec/testing/attention/"
model_name: "cnn"
=======
path_save: "/glade/p/cisl/aiml/ggantos/holodec/attn/base"
model_name: "attn"
>>>>>>> 1e416146
num_particles: "large"
random_seed: 328942
output_cols: ["x", "y", "z", "d", "hid"]
scaler_out: "MinMaxScaler"
<<<<<<< HEAD
num_z_bins: False
subset: 0.1
mass: False
metric: "mae"
noisy_sd: 0.5
attention_network:
  attention_neurons: 100
  hidden_layers: 2
  hidden_neurons: 100
  activation: "relu"
  min_filters: 16
  output_num: 5 
train:
  learning_rate: 0.001
  epochs: 20
  batch_size: 64
  verbose: 1
=======
subset: 0.25
num_z_bins: False
mass: False
metric: "mae"
noisy_sd: 0.2
attn_network:
  optimizer: "adam"
  batch_size: 256
  epochs: 2
  verbose: 1
  
  attention_neurons: 100
  hidden_layers: 1
  hidden_neurons: 100
  activation: "relu"
  min_filters: 4
  filter_width: 5
  pooling: "mean"
  pooling_width: 2
  filter_growth_rate: 2
  output_num: 2
>>>>>>> 1e416146
<|MERGE_RESOLUTION|>--- conflicted
+++ resolved
@@ -1,21 +1,15 @@
 path_data: "/glade/p/cisl/aiml/ai4ess_hackathon/holodec/"
-<<<<<<< HEAD
 path_save: "/glade/p/cisl/aiml/holodec/testing/attention/"
-model_name: "cnn"
-=======
-path_save: "/glade/p/cisl/aiml/ggantos/holodec/attn/base"
 model_name: "attn"
->>>>>>> 1e416146
 num_particles: "large"
 random_seed: 328942
 output_cols: ["x", "y", "z", "d", "hid"]
 scaler_out: "MinMaxScaler"
-<<<<<<< HEAD
 num_z_bins: False
 subset: 0.1
 mass: False
 metric: "mae"
-noisy_sd: 0.5
+noisy_sd: 0.1
 attention_network:
   attention_neurons: 100
   hidden_layers: 2
@@ -27,27 +21,4 @@
   learning_rate: 0.001
   epochs: 20
   batch_size: 64
-  verbose: 1
-=======
-subset: 0.25
-num_z_bins: False
-mass: False
-metric: "mae"
-noisy_sd: 0.2
-attn_network:
-  optimizer: "adam"
-  batch_size: 256
-  epochs: 2
-  verbose: 1
-  
-  attention_neurons: 100
-  hidden_layers: 1
-  hidden_neurons: 100
-  activation: "relu"
-  min_filters: 4
-  filter_width: 5
-  pooling: "mean"
-  pooling_width: 2
-  filter_growth_rate: 2
-  output_num: 2
->>>>>>> 1e416146
+  verbose: 1