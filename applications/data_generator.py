--- conflicted
+++ resolved
@@ -334,43 +334,7 @@
 
     # Create the training data first
     with mp.Pool(cores) as p:
-<<<<<<< HEAD
-
-#         with open(f"{output_path}/training_{name_tag}.pkl", "wb") as fid:
-#             for data in tqdm.tqdm(p.imap(work,
-#                                          training_hologram_numbers), total=total_training_examples):
-#                 for image, label, mask in zip(data["stacked_image"], data["label"], data["mask"]):
-#                     joblib.dump((image, label, mask), fid)
-
-#         # clear the cached memory from the gpu
-#         torch.cuda.empty_cache()
-#         gc.collect()
-
-#         # Create the validation data
-#         with open(f"{output_path}/validation_{name_tag}.pkl", "wb") as fid:
-#             for data in tqdm.tqdm(p.imap(work,
-#                                          validation_hologram_numbers), total=total_validation_examples):
-#                 for image, label, mask in zip(data["stacked_image"], data["label"], data["mask"]):
-#                     joblib.dump((image, label, mask), fid)
-
-#         # clear the cached memory from the gpu
-#         torch.cuda.empty_cache()
-#         gc.collect()
-
-#         # Create the test data
-#         with open(f"{output_path}/test_{name_tag}.pkl", "wb") as fid:
-#             for data in tqdm.tqdm(p.imap(work,
-#                                          test_hologram_numbers), total=total_testing_examples):
-#                 for image, label, mask in zip(data["stacked_image"], data["label"], data["mask"]):
-#                     joblib.dump((image, label, mask), fid)
-                    
-        # Training split
-        total_training_examples = 10
-        
-        
-=======
         # Training split        
->>>>>>> a105aadd
         X = np.zeros((total_training_examples, 2, tile_size, tile_size), dtype = np.float32)
         Y1 = np.zeros((total_training_examples, tile_size, tile_size), dtype = np.int)
         Y2 = np.zeros((total_training_examples, 1), dtype = np.int)
@@ -391,15 +355,8 @@
         df = xr.Dataset(data_vars=dict(var_x=(['n', 'd', 'x', 'y'], X[:c]),
                                        var_y=(['n', 'x', 'y'], Y1[:c]),
                                        var_z=(['n', 'z'], Y2[:c])))
-<<<<<<< HEAD
-        
-        df.to_netcdf("/glade/work/schreck/repos/HOLO/033022/holodec-ml/results/TEST/test.nc")
-        #df.to_netcdf(f"{output_path}/training_{name_tag}.nc")
-        raise
-        
-=======
         df.to_netcdf(f"{output_path}/training_{name_tag}.nc")
->>>>>>> a105aadd
+
         
         # Validation split
         X = np.zeros((total_validation_examples, 2, tile_size, tile_size), dtype = np.float32)
@@ -422,12 +379,7 @@
         df = xr.Dataset(data_vars=dict(var_x=(['n', 'd', 'x', 'y'], X[:c]),
                                        var_y=(['n', 'x', 'y'], Y1[:c]),
                                        var_z=(['n', 'z'], Y2[:c])))
-<<<<<<< HEAD
-        
-        df.to_netcdf(f"{output_path}/validation_{name_tag}.nc")
-=======
         df.to_netcdf(f"{output_path}/valid_{name_tag}.nc")
->>>>>>> a105aadd
         
         # Test split
         X = np.zeros((total_testing_examples, 2, tile_size, tile_size), dtype = np.float32)
@@ -450,8 +402,4 @@
         df = xr.Dataset(data_vars=dict(var_x=(['n', 'd', 'x', 'y'], X[:c]),
                                        var_y=(['n', 'x', 'y'], Y1[:c]),
                                        var_z=(['n', 'z'], Y2[:c])))
-<<<<<<< HEAD
-        
-=======
->>>>>>> a105aadd
         df.to_netcdf(f"{output_path}/test_{name_tag}.nc")