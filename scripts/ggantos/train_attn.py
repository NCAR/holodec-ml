import sys
from sklearn.preprocessing import StandardScaler, MinMaxScaler, MaxAbsScaler, RobustScaler
from sklearn.metrics import mean_absolute_error, max_error, mean_squared_error
import pandas as pd
import numpy as np
import argparse
import random
import yaml
import xarray as xr
import os
from os.path import join, exists
from datetime import datetime
import tensorflow as tf
from tensorflow.keras.optimizers import Adam
from tensorflow.keras.losses import binary_crossentropy
from holodecml.data import load_scaled_datasets
from holodecml.models import ParticleAttentionNet
from holodecml.losses import attention_net_loss


scalers = {"MinMaxScaler": MinMaxScaler,
           "MaxAbsScaler": MaxAbsScaler,
           "StandardScaler": StandardScaler,
           "RobustScaler": RobustScaler}



def rmse(y_true, y_pred):
    return np.sqrt(mean_squared_error(y_true, y_pred))

def r2(y_true, y_pred):
    return np.corrcoef(y_true, y_pred)[0, 1] ** 2

metrics = {"mae": mean_absolute_error,
           "rmse": rmse,
           "r2": r2,
           "max_error": max_error}


def attention_net_loss(y_true, y_pred):
    # y_true and y_pred will have shape (batch_size x max_num_particles x 5)
    loss_real = tf.reduce_mean(tf.abs(y_true[y_true[:, :, -1] > 0] - y_pred[y_true[:, :, -1] > 0]))
    batch_size = tf.shape(y_true)[0]
    column_count = tf.shape(y_true)[1]
    loss_bce = binary_crossentropy(y_true[:,:,-1], 
                                   y_pred[:,:,-1])
    loss_total = loss_real + loss_bce
    return loss_total

def main():
    
    print("Starting script...")
        
    # parse arguments from config/yaml file
    parser = argparse.ArgumentParser(description='Describe a Conv2D nn')
    parser.add_argument("config", help="Path to config file")
    args = parser.parse_args()
    with open(args.config) as config_file:
        config = yaml.load(config_file, Loader=yaml.FullLoader)

    path_data = config["path_data"]
    path_save = config["path_save"]
    if not os.path.exists(path_save):
        os.makedirs(path_save)
    num_particles = config["num_particles"]
    output_cols = config["output_cols"]
    seed = config["random_seed"]
    np.random.seed(seed)
    random.seed(seed)
    tf.random.set_seed(seed)
    
    # load data
    print("Loading data...")
    scaler_out = scalers[config["scaler_out"]]()
    train_inputs,\
    train_outputs,\
    valid_inputs,\
    valid_outputs = load_scaled_datasets(path_data,
                                         num_particles,
                                         output_cols,
                                         scaler_out,
                                         config["subset"],
                                         config["num_z_bins"],
                                         config["mass"])
    
    # add noise to the outputs
    train_outputs_noisy = train_outputs * (1 + np.random.normal(0, config['noisy_sd'], train_outputs.shape))
    valid_outputs_noisy = valid_outputs * (1 + np.random.normal(0, config['noisy_sd'], valid_outputs.shape))
<<<<<<< HEAD
    
    net = ParticleAttentionNet(**config["attention_network"])
    net.compile(optimizer=Adam(lr=config["train"]['learning_rate']), loss=attention_net_loss)
    net.fit([train_outputs_noisy, train_inputs], train_outputs, epochs=config["train"]['epochs'],
            batch_size=config["train"]['batch_size'], verbose=config["train"]['verbose'])
=======

    # train the model
    model_start = datetime.now()    
    net = ParticleAttentionNet()
    net.compile(optimizer=config['attn_network']['optimizer'], loss=attention_net_loss)
    hist = net.fit([train_outputs_noisy, train_inputs], train_outputs,
                   epochs=config['attn_network']['epochs'],
                   batch_size=config['attn_network']['batch_size'],
                   verbose=config['attn_network']['verbose'])
>>>>>>> 1e416146
    print(f"Running model took {datetime.now() - model_start} time")
    
    # predict outputs
    val_outputs_pred_scaled = net.predict([valid_outputs_noisy, valid_inputs], batch_size=config['attn_network']["batch_size"] * 4)
    val_outputs_pred_raw = scaler_out.inverse_transform(val_outputs_pred_scaled)
    valid_pred_scaled_da = xr.DataArray(val_outputs_pred_scaled, coords={"hid": np.arange(valid_inputs.shape[0]),
                                                                        "particle": np.arange(valid_outputs.shape[1]),
                                                                        "output": output_cols},
                                       dims=("hid", "particle", "output"), name="valid_pred_scaled")
    valid_pred_raw_da = xr.DataArray(val_outputs_pred_raw, coords={"hid": np.arange(valid_inputs.shape[0]),
                                                                        "particle": np.arange(valid_outputs.shape[1]),
                                                                        "output": output_cols},
                                       dims=("hid", "particle", "output"), name="valid_pred_raw")
    
    # calculate errors
    scaled_scores = pd.DataFrame(0, index=["mae", "rmse", "bias", "r2", "max_error"], columns=output_cols, dtype=np.float64)
    for metric in scaled_scores.index:
        for c, col in enumerate(output_cols):
            scaled_scores.loc[metric, col] = metrics[metric](valid_outputs[:, c], val_outputs_pred_scaled[:, c])
            print(f"{metric} {col}: {scaled_scores.loc[metric, col]: 0.3f}")
    
    # save outputs to files
    mod.model.save(join(path_save, config["model_name"]+".h5"))
    scaled_scores.to_csv(join(path_save, "scaled_scores_val.csv"), index_label="metric")
    valid_pred_scaled_da.to_netcdf(join(path_save, "valid_pred_scaled.nc"))
    valid_pred_raw_da.to_netcdf(join(path_save, "valid_pred_raw.nc"))
    for k in hist.keys():
        np.savetxt(join(path_save, k+".csv"), hist[k])
    with open(join(path_save, 'config.yml'), 'w') as f:
        yaml.dump(config, f)

if __name__ == "__main__":
<<<<<<< HEAD
    main()
    
    
=======
    main()
>>>>>>> 1e416146
<|MERGE_RESOLUTION|>--- conflicted
+++ resolved
@@ -86,27 +86,15 @@
     # add noise to the outputs
     train_outputs_noisy = train_outputs * (1 + np.random.normal(0, config['noisy_sd'], train_outputs.shape))
     valid_outputs_noisy = valid_outputs * (1 + np.random.normal(0, config['noisy_sd'], valid_outputs.shape))
-<<<<<<< HEAD
-    
+    model_start = datetime.now() 
     net = ParticleAttentionNet(**config["attention_network"])
     net.compile(optimizer=Adam(lr=config["train"]['learning_rate']), loss=attention_net_loss)
     net.fit([train_outputs_noisy, train_inputs], train_outputs, epochs=config["train"]['epochs'],
             batch_size=config["train"]['batch_size'], verbose=config["train"]['verbose'])
-=======
-
-    # train the model
-    model_start = datetime.now()    
-    net = ParticleAttentionNet()
-    net.compile(optimizer=config['attn_network']['optimizer'], loss=attention_net_loss)
-    hist = net.fit([train_outputs_noisy, train_inputs], train_outputs,
-                   epochs=config['attn_network']['epochs'],
-                   batch_size=config['attn_network']['batch_size'],
-                   verbose=config['attn_network']['verbose'])
->>>>>>> 1e416146
     print(f"Running model took {datetime.now() - model_start} time")
     
     # predict outputs
-    val_outputs_pred_scaled = net.predict([valid_outputs_noisy, valid_inputs], batch_size=config['attn_network']["batch_size"] * 4)
+    val_outputs_pred_scaled = net.predict([valid_outputs_noisy, valid_inputs], batch_size=config['train']["batch_size"] * 4)
     val_outputs_pred_raw = scaler_out.inverse_transform(val_outputs_pred_scaled)
     valid_pred_scaled_da = xr.DataArray(val_outputs_pred_scaled, coords={"hid": np.arange(valid_inputs.shape[0]),
                                                                         "particle": np.arange(valid_outputs.shape[1]),
@@ -135,10 +123,4 @@
         yaml.dump(config, f)
 
 if __name__ == "__main__":
-<<<<<<< HEAD
     main()
-    
-    
-=======
-    main()
->>>>>>> 1e416146
