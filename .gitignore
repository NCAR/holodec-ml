--- conflicted
+++ resolved
@@ -1,11 +1,8 @@
 *.pyc
 *.DS_Store
 **/.ipynb_checkpoints
-<<<<<<< HEAD
 *.out
 *.o
-=======
 *.out.*
 batch**.sh
-*.o*
->>>>>>> 830c3945
+*.o*